--- conflicted
+++ resolved
@@ -9,10 +9,6 @@
 import logging
 from pathlib import Path
 from typing import Optional
-<<<<<<< HEAD
-import json
-=======
->>>>>>> 4cb0271e
 import os
 
 import numpy as np
@@ -29,10 +25,7 @@
 from mace import data, modules, tools
 from mace.tools import torch_geometric
 from mace.tools.scripts_utils import (
-<<<<<<< HEAD
-=======
     LRScheduler,
->>>>>>> 4cb0271e
     create_error_table,
     get_dataset_from_xyz,
     get_atomic_energies,
@@ -40,11 +33,7 @@
     get_loss_fn,
     get_files_with_suffix,
 )
-<<<<<<< HEAD
 from mace.data import HDF5Dataset, dataset_from_sharded_hdf5
-=======
-from mace.data import HDF5Dataset
->>>>>>> 4cb0271e
 
 
 def main() -> None:
@@ -53,21 +42,12 @@
     if args.distributed:
         try:
             distr_env = DistributedEnvironment()
-<<<<<<< HEAD
-        except Exception as e:
-=======
         except Exception as e:  # pylint: disable=W0703
->>>>>>> 4cb0271e
             logging.info(f'Error specifying environment for distributed training: {e}')
             return
         world_size = distr_env.world_size
         local_rank = distr_env.local_rank
         rank = distr_env.rank
-<<<<<<< HEAD
-        if rank == 0:
-            print(distr_env)
-=======
->>>>>>> 4cb0271e
         torch.distributed.init_process_group(backend='nccl')
     else:
         rank = int(0)
@@ -123,8 +103,6 @@
             dipole_key=args.dipole_key,
             charges_key=args.charges_key,
         )
-<<<<<<< HEAD
-=======
 
         logging.info(
             f"Total number of configurations: train={len(collections.train)}, valid={len(collections.valid)}, "
@@ -136,14 +114,6 @@
         raise RuntimeError(
             f"train_file must be either .xyz or .h5, got {args.train_file}"
         )
->>>>>>> 4cb0271e
-
-        logging.info(
-            f"Total number of configurations: train={len(collections.train)}, valid={len(collections.valid)}, "
-            f"tests=[{', '.join([name + ': ' + str(len(test_configs)) for name, test_configs in collections.tests])}]"
-        )
-    else:
-        atomic_energies_dict = None
     
     # Atomic number table
     # yapf: disable
@@ -208,7 +178,6 @@
             data.AtomicData.from_config(config, z_table=z_table, cutoff=args.r_max)
             for config in collections.valid
         ]
-<<<<<<< HEAD
     elif args.train_file.endswith(".h5"):
         train_set = HDF5Dataset(
             args.train_file, r_max=args.r_max, z_table=z_table
@@ -221,13 +190,6 @@
             args.train_file, r_max=args.r_max, z_table=z_table
         )
         valid_set = dataset_from_sharded_hdf5(
-=======
-    else:
-        train_set = HDF5Dataset(
-            args.train_file, r_max=args.r_max, z_table=z_table
-        )
-        valid_set = HDF5Dataset(
->>>>>>> 4cb0271e
             args.valid_file, r_max=args.r_max, z_table=z_table
         )
         
@@ -278,15 +240,11 @@
         args.dipole_weight,
         dipole_only,
         compute_dipole,
-<<<<<<< HEAD
-=======
         args.huber_delta,
->>>>>>> 4cb0271e
     )
     logging.info(loss_fn)
 
     if args.compute_avg_num_neighbors:
-<<<<<<< HEAD
         avg_num_neighbors = modules.compute_avg_num_neighbors(train_loader)
         if args.distributed:
             num_graphs = torch.tensor(len(train_loader.dataset)).to(device)
@@ -296,9 +254,6 @@
             args.avg_num_neighbors = (num_neighbors / num_graphs).item()
         else:
             args.avg_num_neighbors = avg_num_neighbors
-=======
-        args.avg_num_neighbors = modules.compute_avg_num_neighbors(train_loader)
->>>>>>> 4cb0271e
     logging.info(f"Average number of neighbors: {args.avg_num_neighbors}")
 
     # Selecting outputs
@@ -321,18 +276,6 @@
     logging.info("Building model")
     if args.num_channels is not None and args.max_L is not None:
         assert args.num_channels > 0, "num_channels must be positive integer"
-<<<<<<< HEAD
-        assert (
-            args.max_L >= 0 and args.max_L < 4
-        ), "max_L must be between 0 and 3, if you want to use larger specify it via the hidden_irrpes keyword"
-        args.hidden_irreps = f"{args.num_channels:d}x0e"
-        if args.max_L > 0:
-            args.hidden_irreps += f" + {args.num_channels:d}x1o"
-        if args.max_L > 1:
-            args.hidden_irreps += f" + {args.num_channels:d}x2e"
-        if args.max_L > 2:
-            args.hidden_irreps += f" + {args.num_channels:d}x3o"
-=======
         assert args.max_L >= 0, "max_L must be non-negative integer"
         args.hidden_irreps = o3.Irreps(
             (args.num_channels * o3.Irreps.spherical_harmonics(args.max_L))
@@ -344,7 +287,6 @@
         len({irrep.mul for irrep in o3.Irreps(args.hidden_irreps)}) == 1
     ), "All channels must have the same dimension, use the num_channels and max_L keywords to specify the number of channels and the maximum L"
 
->>>>>>> 4cb0271e
     logging.info(f"Hidden irreps: {args.hidden_irreps}")
 
     model_config = dict(
@@ -392,15 +334,10 @@
             gate=modules.gate_dict[args.gate],
             interaction_cls_first=modules.interaction_classes[args.interaction_first],
             MLP_irreps=o3.Irreps(args.MLP_irreps),
-<<<<<<< HEAD
             atomic_inter_scale=args.std,
             atomic_inter_shift=args.mean,
-=======
-            atomic_inter_scale=std,
-            atomic_inter_shift=mean,
             radial_MLP=ast.literal_eval(args.radial_MLP),
             radial_type=args.radial_type,
->>>>>>> 4cb0271e
         )
     elif args.model == "ScaleShiftBOTNet":
         model = modules.ScaleShiftBOTNet(
@@ -654,22 +591,11 @@
                 data.AtomicData.from_config(config, z_table=z_table, cutoff=args.r_max)
                 for config in subset
             ]
-<<<<<<< HEAD
-    elif not args.multi_processed_test:
-=======
-    else:
->>>>>>> 4cb0271e
+    else:
         test_files = get_files_with_suffix(args.test_dir, "_test.h5")
         for test_file in test_files:
             name = os.path.splitext(os.path.basename(test_file))[0]
             test_sets[name] = HDF5Dataset(test_file, r_max=args.r_max, z_table=z_table)
-<<<<<<< HEAD
-    else:
-        test_folders = glob(args.test_dir + "/*")
-        for folder in test_folders:
-            test_sets[name] = dataset_from_sharded_hdf5(folder, r_max=args.r_max, z_table=z_table)
-=======
->>>>>>> 4cb0271e
             
     for test_name, test_set in test_sets.items():
         test_sampler = None
