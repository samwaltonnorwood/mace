# Byte-compiled / optimized / DLL files
__pycache__/
*.py[cod]
*$py.class

# Distribution / packaging
build/
*.egg-info/

# pytest
.pytest_cache/

# mypy
.mypy_cache/

# IDE
.idea/
.vscode/
<<<<<<< HEAD
logs/MACE_run-5.log
*.txt

# Jupyter Notebook
.ipynb_checkpoints

# DS_Store
.DS_Store
=======
*.txt
*.log
>>>>>>> 4cb0271e
<|MERGE_RESOLUTION|>--- conflicted
+++ resolved
@@ -16,16 +16,11 @@
 # IDE
 .idea/
 .vscode/
-<<<<<<< HEAD
-logs/MACE_run-5.log
 *.txt
+*.log
 
 # Jupyter Notebook
 .ipynb_checkpoints
 
 # DS_Store
-.DS_Store
-=======
-*.txt
-*.log
->>>>>>> 4cb0271e
+.DS_Store