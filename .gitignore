# Byte-compiled / optimized / DLL files
__pycache__/
*.py[cod]
*$py.class

# Distribution / packaging
build/
*.egg-info/

# pytest
.pytest_cache/

# mypy
.mypy_cache/

# IDE
.idea/
.vscode/
*.txt
*.log

<<<<<<< HEAD
# Jupyter Notebook
.ipynb_checkpoints

# DS_Store
.DS_Store
=======
# Distribution
dist/
>>>>>>> 88d49f9e
<|MERGE_RESOLUTION|>--- conflicted
+++ resolved
@@ -19,13 +19,10 @@
 *.txt
 *.log
 
-<<<<<<< HEAD
 # Jupyter Notebook
 .ipynb_checkpoints
 
 # DS_Store
 .DS_Store
-=======
 # Distribution
-dist/
->>>>>>> 88d49f9e
+dist/