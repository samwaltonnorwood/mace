###########################################################################################
# Parsing functionalities
# Authors: Ilyes Batatia, Gregor Simm, David Kovacs
# This program is distributed under the MIT License (see MIT.md)
###########################################################################################

import argparse
from typing import Optional
import os


def build_default_arg_parser() -> argparse.ArgumentParser:
    parser = argparse.ArgumentParser()

    # Name and seed
    parser.add_argument("--name", help="experiment name", required=True)
    parser.add_argument("--seed", help="random seed", type=int, default=123)

    # Directories
    parser.add_argument(
        "--log_dir", help="directory for log files", type=str, default="logs"
    )
    parser.add_argument(
        "--model_dir", help="directory for final model", type=str, default="."
    )
    parser.add_argument(
        "--checkpoints_dir",
        help="directory for checkpoint files",
        type=str,
        default="checkpoints",
    )
    parser.add_argument(
        "--results_dir", help="directory for results", type=str, default="results"
    )
    parser.add_argument(
        "--downloads_dir", help="directory for downloads", type=str, default="downloads"
    )

    # Device and logging
    parser.add_argument(
        "--device",
        help="select device",
        type=str,
        choices=["cpu", "cuda", "mps"],
        default="cpu",
    )
    parser.add_argument(
        "--default_dtype",
        help="set default dtype",
        type=str,
        choices=["float32", "float64"],
        default="float64",
    )
    parser.add_argument(
        "--distributed",
        help="train in multi-GPU data parallel mode",
        action="store_true",
        default=False,
    )
    parser.add_argument("--log_level", help="log level", type=str, default="INFO")

    parser.add_argument(
        "--error_table",
        help="Type of error table produced at the end of the training",
        type=str,
        choices=[
            "PerAtomRMSE",
            "TotalRMSE",
            "PerAtomRMSEstressvirials",
            "PerAtomMAE",
            "TotalMAE",
            "DipoleRMSE",
            "DipoleMAE",
            "EnergyDipoleRMSE",
        ],
        default="PerAtomRMSE",
    )

    # Model
    parser.add_argument(
        "--model",
        help="model type",
        default="MACE",
        choices=[
            "BOTNet",
            "MACE",
            "ScaleShiftMACE",
            "ScaleShiftBOTNet",
            "AtomicDipolesMACE",
            "EnergyDipolesMACE",
        ],
    )
    parser.add_argument(
        "--r_max", help="distance cutoff (in Ang)", 
        type=float, 
        default=5.0
    )
    parser.add_argument(
        "--radial_type",
        help="type of radial basis functions",
        type=str,
        default="bessel",
        choices=["bessel", "gaussian"],
    )
    parser.add_argument(
        "--num_radial_basis",
        help="number of radial basis functions",
        type=int,
        default=8,
    )
    parser.add_argument(
        "--num_cutoff_basis",
        help="number of basis functions for smooth cutoff",
        type=int,
        default=5,
    )
    parser.add_argument(
        "--interaction",
        help="name of interaction block",
        type=str,
        default="RealAgnosticResidualInteractionBlock",
        choices=[
            "RealAgnosticResidualInteractionBlock",
            "RealAgnosticAttResidualInteractionBlock",
            "RealAgnosticInteractionBlock",
        ],
    )
    parser.add_argument(
        "--interaction_first",
        help="name of interaction block",
        type=str,
        default="RealAgnosticResidualInteractionBlock",
        choices=[
            "RealAgnosticResidualInteractionBlock",
            "RealAgnosticInteractionBlock",
        ],
    )
    parser.add_argument(
        "--max_ell", help=r"highest \ell of spherical harmonics", type=int, default=3
    )
    parser.add_argument(
        "--correlation", help="correlation order at each layer", type=int, default=3
    )
    parser.add_argument(
        "--num_interactions", help="number of interactions", type=int, default=2
    )
    parser.add_argument(
        "--MLP_irreps",
        help="hidden irreps of the MLP in last readout",
        type=str,
        default="16x0e",
    )
    parser.add_argument(
        "--radial_MLP",
        help="width of the radial MLP",
        type=str,
        default="[64, 64, 64]",
    )
    parser.add_argument(
        "--hidden_irreps",
        help="irreps for hidden node states",
        type=str,
        default="128x0e + 128x1o",
    )
    # add option to specify irreps by channel number and max L
    parser.add_argument(
        "--num_channels",
        help="number of embedding channels",
        type=int,
        default=None,
    )
    parser.add_argument(
        "--max_L",
        help="max L equivariance of the message",
        type=int,
        default=None,
    )
    # add option to specify irreps by channel number and max L
    parser.add_argument(
        "--num_channels",
        help="number of embedding channels",
        type=int,
        default=None,
    )
    parser.add_argument(
        "--max_L",
        help="max L equivariance of the message",
        type=int,
        default=None,
    )
    parser.add_argument(
        "--gate",
        help="non linearity for last readout",
        type=str,
        default="silu",
        choices=["silu", "tanh", "abs", "None"],
    )
    parser.add_argument(
        "--scaling",
        help="type of scaling to the output",
        type=str,
        default="rms_forces_scaling",
        choices=["std_scaling", "rms_forces_scaling", "no_scaling"],
    )
    parser.add_argument(
        "--avg_num_neighbors",
        help="normalization factor for the message",
        type=float,
        default=1,
    )
    parser.add_argument(
        "--compute_avg_num_neighbors",
        help="normalization factor for the message",
        type=bool,
        default=True,
    )
    parser.add_argument(
        "--compute_stress",
        help="Select True to compute stress",
        type=bool,
        default=False,
    )
    parser.add_argument(
        "--compute_forces",
        help="Select True to compute forces",
        type=bool,
        default=True,
    )

    # Dataset
    parser.add_argument(
        "--train_file", help="Training set file, format is .xyz or .h5", type=str, 
        required=True,
    )
    parser.add_argument(
        "--valid_file",
        help="Validation set .xyz or .h5 file",
        default=None,
        type=str,
        required=False,
    )
    parser.add_argument(
        "--valid_fraction",
        help="Fraction of training set used for validation",
        type=float,
        default=0.1,
        required=False,
    )
    parser.add_argument(
        "--test_file",
        help="Test set .xyz pt .h5 file",
        type=str,
    )
    parser.add_argument(
        "--test_dir",
        help="Path to directory with test files named as test_*.h5",
        type=str,
        default=None,
        required=False,
    )
    parser.add_argument(
<<<<<<< HEAD
        "--multi_processed_test",
        help="Boolean value for whether the test data was multiprocessed",
        type=bool,
        default=False,
        required=False,
    )
    parser.add_argument(
=======
>>>>>>> 4cb0271e
        "--num_workers",
        help="Number of workers for data loading",
        type=int,
        default=0,
    )
    parser.add_argument(
        "--pin_memory",
        help="Pin memory for data loading",
        default=True, 
        type=bool,
    )
    parser.add_argument(
        "--atomic_numbers",
        help="List of atomic numbers",
        type=str,
        default=None,
        required=False,
    )
    parser.add_argument(
        "--mean",
        help="Mean energy per atom of training set",
        type=float,
        default=None,
        required=False,
    )
    parser.add_argument(
        "--std",
        help="Standard deviation of force components in the training set",
        type=float,
        default=None,
        required=False,
    )
    parser.add_argument(
        "--statistics_file",
        help="json file containing statistics of training set",
        type=str,
        default=None,
        required=False,
    )
    parser.add_argument(
        "--E0s",
        help="Dictionary of isolated atom energies",
        type=str,
        default=None,
        required=False,
    )
    parser.add_argument(
        "--energy_key",
        help="Key of reference energies in training xyz",
        type=str,
        default="energy",
    )
    parser.add_argument(
        "--forces_key",
        help="Key of reference forces in training xyz",
        type=str,
        default="forces",
    )
    parser.add_argument(
        "--virials_key",
        help="Key of reference virials in training xyz",
        type=str,
        default="virials",
    )
    parser.add_argument(
        "--stress_key",
        help="Key of reference stress in training xyz",
        type=str,
        default="stress",
    )
    parser.add_argument(
        "--dipole_key",
        help="Key of reference dipoles in training xyz",
        type=str,
        default="dipole",
    )
    parser.add_argument(
        "--charges_key",
        help="Key of atomic charges in training xyz",
        type=str,
        default="charges",
    )

    # Loss and optimization
    parser.add_argument(
        "--loss",
        help="type of loss",
        default="weighted",
        choices=[
            "ef",
            "weighted",
            "forces_only",
            "virials",
            "stress",
            "dipole",
            "huber",
            "energy_forces_dipole",
        ],
    )
    parser.add_argument(
        "--forces_weight", help="weight of forces loss", type=float, default=100.0
    )
    parser.add_argument(
        "--swa_forces_weight",
        help="weight of forces loss after starting swa",
        type=float,
        default=100.0,
    )
    parser.add_argument(
        "--energy_weight", help="weight of energy loss", type=float, default=1.0
    )
    parser.add_argument(
        "--swa_energy_weight",
        help="weight of energy loss after starting swa",
        type=float,
        default=1000.0,
    )
    parser.add_argument(
        "--virials_weight", help="weight of virials loss", type=float, default=1.0
    )
    parser.add_argument(
        "--swa_virials_weight",
        help="weight of virials loss after starting swa",
        type=float,
        default=10.0,
    )
    parser.add_argument(
        "--stress_weight", help="weight of virials loss", type=float, default=1.0
    )
    parser.add_argument(
        "--swa_stress_weight",
        help="weight of stress loss after starting swa",
        type=float,
        default=10.0,
    )
    parser.add_argument(
        "--dipole_weight", help="weight of dipoles loss", type=float, default=1.0
    )
    parser.add_argument(
        "--swa_dipole_weight",
        help="weight of dipoles after starting swa",
        type=float,
        default=1.0,
    )
    parser.add_argument(
        "--config_type_weights",
        help="String of dictionary containing the weights for each config type",
        type=str,
        default='{"Default":1.0}',
    )
    parser.add_argument(
        "--huber_delta",
        help="delta parameter for huber loss",
        type=float,
        default=0.01,
    )
    parser.add_argument(
        "--optimizer",
        help="Optimizer for parameter optimization",
        type=str,
        default="adam",
        choices=["adam", "adamw"],
    )
    parser.add_argument("--batch_size", help="batch size", type=int, default=10)
    parser.add_argument(
        "--valid_batch_size", help="Validation batch size", type=int, default=10
    )
    parser.add_argument(
        "--lr", help="Learning rate of optimizer", type=float, default=0.01
    )
    parser.add_argument(
        "--swa_lr", help="Learning rate of optimizer in swa", type=float, default=1e-3
    )
    parser.add_argument(
        "--weight_decay", help="weight decay (L2 penalty)", type=float, default=5e-7
    )
    parser.add_argument(
        "--amsgrad",
        help="use amsgrad variant of optimizer",
        action="store_true",
        default=True,
    )
    parser.add_argument(
        "--scheduler", help="Type of scheduler", type=str, default="ReduceLROnPlateau"
    )
    parser.add_argument(
        "--lr_factor", help="Learning rate factor", type=float, default=0.8
    )
    parser.add_argument(
        "--scheduler_patience", help="Learning rate factor", type=int, default=50
    )
    parser.add_argument(
        "--lr_scheduler_gamma",
        help="Gamma of learning rate scheduler",
        type=float,
        default=0.9993,
    )
    parser.add_argument(
        "--swa",
        help="use Stochastic Weight Averaging, which decreases the learning rate and increases the energy weight at the end of the training to help converge them",
        action="store_true",
        default=False,
    )
    parser.add_argument(
        "--start_swa",
        help="Number of epochs before switching to swa",
        type=int,
        default=None,
    )
    parser.add_argument(
        "--ema",
        help="use Exponential Moving Average",
        action="store_true",
        default=False,
    )
    parser.add_argument(
        "--ema_decay",
        help="Exponential Moving Average decay",
        type=float,
        default=0.99,
    )
    parser.add_argument(
        "--max_num_epochs", help="Maximum number of epochs", type=int, default=2048
    )
    parser.add_argument(
        "--patience",
        help="Maximum number of consecutive epochs of increasing loss",
        type=int,
        default=2048,
    )
    parser.add_argument(
        "--eval_interval", help="evaluate model every <n> epochs", type=int, default=2
    )
    parser.add_argument(
        "--keep_checkpoints",
        help="keep all checkpoints",
        action="store_true",
        default=False,
    )
    parser.add_argument(
        "--restart_latest",
        help="restart optimizer from latest checkpoint",
        action="store_true",
        default=False,
    )
    parser.add_argument(
        "--save_cpu",
        help="Save a model to be loaded on cpu",
        action="store_true",
        default=False,
    )
    parser.add_argument(
        "--clip_grad",
        help="Gradient Clipping Value",
        type=check_float_or_none,
        default=10.0,
    )
    # options for using Weights and Biases for experiment tracking
    # to install see https://wandb.ai
    parser.add_argument(
        "--wandb",
        help="Use Weights and Biases for experiment tracking",
        action="store_true",
        default=False,
    )
    parser.add_argument(
        "--wandb_project",
        help="Weights and Biases project name",
        type=str,
        default="",
    )
    parser.add_argument(
        "--wandb_entity",
        help="Weights and Biases entity name",
        type=str,
        default="",
    )
    parser.add_argument(
        "--wandb_name",
        help="Weights and Biases experiment name",
        type=str,
        default="",
    )
    parser.add_argument(
        "--wandb_log_hypers",
        help="The hyperparameters to log in Weights and Biases",
        type=list,
        default=[
            "num_channels",
            "max_L",
            "correlation",
            "lr",
            "swa_lr",
            "weight_decay",
            "batch_size",
            "max_num_epochs",
            "start_swa",
            "energy_weight",
            "forces_weight",
        ],
    )
    return parser

def build_preprocess_arg_parser() -> argparse.ArgumentParser:
    parser = argparse.ArgumentParser()
    parser.add_argument(
        "--train_file",
        help="Training set h5 file",
        type=str,
        default=None,
        required=True,
    )
    parser.add_argument(
        "--valid_file",
        help="Training set xyz file",
        type=str,
        default=None,
        required=False,
    )
    parser.add_argument(
<<<<<<< HEAD
        "--num_process",
        help="The user defined number of processes to use, as well as the number of files created.", 
        type=int, 
        default=int(os.cpu_count()/4)
    )
    parser.add_argument(
=======
>>>>>>> 4cb0271e
        "--valid_fraction",
        help="Fraction of training set used for validation",
        type=float,
        default=0.1,
        required=False,
    )
    parser.add_argument(
        "--test_file",
        help="Test set xyz file",
        type=str,
        default=None,
        required=False,
    )
    parser.add_argument(
        "--h5_prefix",
        help="Prefix for h5 files when saving",
        type=str,
        default="",
    )
    parser.add_argument(
        "--r_max", help="distance cutoff (in Ang)", 
        type=float, 
        default=5.0
    )
    parser.add_argument(
        "--config_type_weights",
        help="String of dictionary containing the weights for each config type",
        type=str,
        default='{"Default":1.0}',
    )
    parser.add_argument(
        "--energy_key",
        help="Key of reference energies in training xyz",
        type=str,
        default="energy",
    )
    parser.add_argument(
        "--forces_key",
        help="Key of reference forces in training xyz",
        type=str,
        default="forces",
    )
    parser.add_argument(
        "--virials_key",
        help="Key of reference virials in training xyz",
        type=str,
        default="virials",
    )
    parser.add_argument(
        "--stress_key",
        help="Key of reference stress in training xyz",
        type=str,
        default="stress",
    )
    parser.add_argument(
        "--dipole_key",
        help="Key of reference dipoles in training xyz",
        type=str,
        default="dipole",
    )
    parser.add_argument(
        "--charges_key",
        help="Key of atomic charges in training xyz",
        type=str,
        default="charges",
    )
    parser.add_argument(
        "--atomic_numbers",
        help="List of atomic numbers",
        type=str,
        default=None,
        required=False,
    )
    parser.add_argument(
        "--compute_statistics",
        help="Compute statistics for the dataset",
        action="store_true",
        default=False,
    )
    parser.add_argument(
        "--batch_size", 
        help="batch size to compute average number of neighbours", 
        type=int, 
        default=16,
    )

    parser.add_argument(
        "--scaling",
        help="type of scaling to the output",
        type=str,
        default="rms_forces_scaling",
        choices=["std_scaling", "rms_forces_scaling", "no_scaling"],
    )
    parser.add_argument(
        "--E0s",
        help="Dictionary of isolated atom energies",
        type=str,
        default=None,
        required=False,
    )
    parser.add_argument(
        "--shuffle",
        help="Shuffle the training dataset",
        type=bool,
        default=True,
    )
    parser.add_argument(
        "--seed",
        help="Random seed for splitting training and validation sets",
        type=int,
        default=123,
    )
    return parser


def check_float_or_none(value: str) -> Optional[float]:
    try:
        return float(value)
    except ValueError:
        if value != "None":
            raise argparse.ArgumentTypeError(
                f"{value} is an invalid value (float or None)"
            ) from None
        return None<|MERGE_RESOLUTION|>--- conflicted
+++ resolved
@@ -175,19 +175,6 @@
         type=int,
         default=None,
     )
-    # add option to specify irreps by channel number and max L
-    parser.add_argument(
-        "--num_channels",
-        help="number of embedding channels",
-        type=int,
-        default=None,
-    )
-    parser.add_argument(
-        "--max_L",
-        help="max L equivariance of the message",
-        type=int,
-        default=None,
-    )
     parser.add_argument(
         "--gate",
         help="non linearity for last readout",
@@ -259,7 +246,6 @@
         required=False,
     )
     parser.add_argument(
-<<<<<<< HEAD
         "--multi_processed_test",
         help="Boolean value for whether the test data was multiprocessed",
         type=bool,
@@ -267,8 +253,6 @@
         required=False,
     )
     parser.add_argument(
-=======
->>>>>>> 4cb0271e
         "--num_workers",
         help="Number of workers for data loading",
         type=int,
@@ -589,15 +573,12 @@
         required=False,
     )
     parser.add_argument(
-<<<<<<< HEAD
         "--num_process",
         help="The user defined number of processes to use, as well as the number of files created.", 
         type=int, 
         default=int(os.cpu_count()/4)
     )
     parser.add_argument(
-=======
->>>>>>> 4cb0271e
         "--valid_fraction",
         help="Fraction of training set used for validation",
         type=float,
