###########################################################################################
# Training script for MACE
# Authors: Ilyes Batatia, Gregor Simm, David Kovacs
# This program is distributed under the MIT License (see MIT.md)
###########################################################################################

import ast
import json
import logging
from pathlib import Path
from typing import Optional
from glob import glob
import os

import numpy as np
import torch.nn.functional
from e3nn import o3
from torch.optim.swa_utils import SWALR, AveragedModel
from torch_ema import ExponentialMovingAverage

import torch.distributed
from torch.nn.parallel import DistributedDataParallel as DDP
from mace.tools.slurm_distributed import DistributedEnvironment

import mace
from mace import data, modules, tools
from mace.tools import torch_geometric
from mace.tools.scripts_utils import (
    LRScheduler,
    create_error_table,
    get_dataset_from_xyz,
    get_atomic_energies,
    get_config_type_weights,
    get_loss_fn,
    get_files_with_suffix,
)
from mace.data import HDF5Dataset, dataset_from_sharded_hdf5


def main() -> None:
    args = tools.build_default_arg_parser().parse_args()
    tag = tools.get_tag(name=args.name, seed=args.seed)
    if args.distributed:
        try:
            distr_env = DistributedEnvironment()
        except Exception as e:  # pylint: disable=W0703
            logging.info(f'Error specifying environment for distributed training: {e}')
            return
        world_size = distr_env.world_size
        local_rank = distr_env.local_rank
        rank = distr_env.rank
        torch.distributed.init_process_group(backend='nccl')
    else:
        rank = int(0)
        
    # Setup
    tools.set_seeds(args.seed)
    tools.setup_logger(level=args.log_level, tag=tag, directory=args.log_dir, rank=rank)
    
    if args.distributed:
        torch.cuda.set_device(local_rank)
        logging.info(f"Process group initialized: {torch.distributed.is_initialized()}")
        logging.info(f"Processes: {world_size}")
    
    try:
        logging.info(f"MACE version: {mace.__version__}")
    except AttributeError:
        logging.info("Cannot find MACE version, please install MACE via pip")
    logging.info(f"Configuration: {args}")
    
    tools.set_default_dtype(args.default_dtype)
    device = tools.init_device(args.device)

    # Support separate cutoff and correlation settings for each layer:
    r_max = ast.literal_eval(args.r_max)
    correlation = ast.literal_eval(args.correlation)
    if isinstance(r_max, (list, tuple, np.ndarray)):
        r_max = torch.tensor(r_max, dtype=torch.get_default_dtype())
    else:
        r_max = torch.tensor(
            [r_max] * args.num_interactions, 
            dtype=torch.get_default_dtype()
        )
    if isinstance(correlation, (list, tuple, np.ndarray)):
        correlation = torch.tensor(correlation, dtype=torch.int)
    else:
        correlation = torch.tensor(
            [correlation] * args.num_interactions, 
            dtype=torch.int
        )
    assert (
        r_max.shape == correlation.shape
    ), f"r_max and correlation must have same shape: {r_max.shape} != {correlation.shape}"
    assert (
        r_max.shape[0] == args.num_interactions
    ), f"r_max and correlation must have length of num_interactions: {r_max.shape[0]} != {args.num_interactions}"

    if args.statistics_file is not None:
        with open(args.statistics_file, "r") as f:
            statistics = json.load(f)
        logging.info("Using statistics json file")
        args.atomic_numbers = statistics["atomic_numbers"]
        args.mean = statistics["mean"]
        args.std = statistics["std"]
        args.avg_num_neighbors = statistics["avg_num_neighbors"]
        args.compute_avg_num_neighbors = False
        args.E0s = statistics["atomic_energies"]
        assert (
            ast.literal_eval(str(statistics["r_max"])) == torch.max(r_max).item()
        ), f"Cutoff recorded in statistics file does not match model cutoff." \
        f"Model cutoff: {torch.max(r_max).item()}, in statistics file: {statistics['r_max']}"

    # Data preparation
    if args.train_file.endswith(".xyz"):
        if args.valid_file is not None:
            assert args.valid_file.endswith(
                ".xyz"
            ), "valid_file if given must be same format as train_file"
        config_type_weights = get_config_type_weights(args.config_type_weights)
        collections, atomic_energies_dict = get_dataset_from_xyz(
            train_path=args.train_file,
            valid_path=args.valid_file,
            valid_fraction=args.valid_fraction,
            config_type_weights=config_type_weights,
            test_path=args.test_file,
            seed=args.seed,
            energy_key=args.energy_key,
            forces_key=args.forces_key,
            stress_key=args.stress_key,
            virials_key=args.virials_key,
            dipole_key=args.dipole_key,
            charges_key=args.charges_key,
        )

        logging.info(
            f"Total number of configurations: train={len(collections.train)}, valid={len(collections.valid)}, "
            f"tests=[{', '.join([name + ': ' + str(len(test_configs)) for name, test_configs in collections.tests])}]"
        )
    elif args.train_file.endswith(".h5"):
        atomic_energies_dict = None
    else:
        atomic_energies_dict = None
        assert any(
            Path(root).joinpath(f).suffix == '.h5' 
            for root, _, files 
            in os.walk(args.train_file) 
            for f in files
        ), f"No .h5 files found in the directory at {args.train_file} or its subdirectories"
    
    # Atomic number table
    # yapf: disable
    if args.atomic_numbers is None:
        assert args.train_file.endswith(".xyz"), "Must specify atomic_numbers when using .h5 train_file input"
        z_table = tools.get_atomic_number_table_from_zs(
            z
            for configs in (collections.train, collections.valid)
            for config in configs
            for z in config.atomic_numbers
        )
    else:
        if args.statistics_file is None:
            logging.info("Using atomic numbers from command line argument")
        else:
            logging.info("Using atomic numbers from statistics file")
        zs_list = ast.literal_eval(args.atomic_numbers)
        assert isinstance(zs_list, list)
        z_table = tools.get_atomic_number_table_from_zs(zs_list)
    # yapf: enable
    logging.info(z_table)

    if atomic_energies_dict is None or len(atomic_energies_dict) == 0:
        if args.train_file.endswith(".xyz"):
            atomic_energies_dict = get_atomic_energies(
                args.E0s, collections.train, z_table
            )
        else:
            atomic_energies_dict = get_atomic_energies(args.E0s, None, z_table)

    if args.model == "AtomicDipolesMACE":
        atomic_energies = None
        dipole_only = True
        compute_dipole = True
        compute_energy = False
        args.compute_forces = False
        compute_virials = False
        args.compute_stress = False
    else:
        dipole_only = False
        if args.model == "EnergyDipolesMACE":
            compute_dipole = True
            compute_energy = True
            args.compute_forces = True
            compute_virials = False
            args.compute_stress = False
        else:
            compute_energy = True
            compute_dipole = False
<<<<<<< HEAD

=======
        if atomic_energies_dict is None or len(atomic_energies_dict) == 0:
            if args.E0s is not None:
                logging.info(
                    "Atomic Energies not in training file, using command line argument E0s"
                )
                if args.E0s.lower() == "average":
                    logging.info(
                        "Computing average Atomic Energies using least squares regression"
                    )
                    atomic_energies_dict = data.compute_average_E0s(
                        collections.train, z_table
                    )
                else:
                    try:
                        atomic_energies_dict = ast.literal_eval(args.E0s)
                        assert isinstance(atomic_energies_dict, dict)
                    except Exception as e:
                        raise RuntimeError(
                            f"E0s specified invalidly, error {e} occurred"
                        ) from e
            else:
                raise RuntimeError(
                    "E0s not found in training file and not specified in command line"
                )
>>>>>>> 88d49f9e
        atomic_energies: np.ndarray = np.array(
            [atomic_energies_dict[z] for z in z_table.zs]
        )
        logging.info(f"Atomic energies: {atomic_energies.tolist()}")
    
    if args.train_file.endswith(".xyz"):
        train_set = [
            data.AtomicData.from_config(config, z_table=z_table, cutoff=r_max)
            for config in collections.train
        ]
        valid_set = [
            data.AtomicData.from_config(config, z_table=z_table, cutoff=r_max)
            for config in collections.valid
        ]
    elif args.train_file.endswith(".h5"):
        train_set = HDF5Dataset(
            args.train_file, r_max=r_max, z_table=z_table
        )
        valid_set = HDF5Dataset(
            args.valid_file, r_max=r_max, z_table=z_table
        )
    else: # This would be the case when the file path is to a directory of multiple .h5 files
        train_set = dataset_from_sharded_hdf5(
            args.train_file, r_max=r_max, z_table=z_table
        )
        valid_set = dataset_from_sharded_hdf5(
            args.valid_file, r_max=r_max, z_table=z_table
        )

    train_sampler, valid_sampler = None, None
    if args.distributed:
        train_sampler = torch.utils.data.distributed.DistributedSampler(
            train_set,
            num_replicas=world_size,
            rank=rank,
            shuffle=True,
            drop_last=True,
            seed=args.seed,
        )
        valid_sampler = torch.utils.data.distributed.DistributedSampler(
            valid_set,
            num_replicas=world_size,
            rank=rank,
            shuffle=True,
            drop_last=True,
            seed=args.seed,
        )

    train_loader = torch_geometric.dataloader.DataLoader(
        dataset=train_set,
        batch_size=args.batch_size,
        sampler=train_sampler,
        shuffle=(train_sampler is None),
        drop_last=False,
        pin_memory=args.pin_memory,
        num_workers=args.num_workers,
    )
    valid_loader = torch_geometric.dataloader.DataLoader(
        dataset=valid_set,
        batch_size=args.valid_batch_size,
        sampler=valid_sampler,
        shuffle=(valid_sampler is None),
        drop_last=False,
        pin_memory=args.pin_memory,
        num_workers=args.num_workers,
    )

    loss_fn: torch.nn.Module = get_loss_fn(
        args.loss,
        args.energy_weight,
        args.forces_weight,
        args.stress_weight,
        args.virials_weight,
        args.dipole_weight,
        dipole_only,
        compute_dipole,
        args.huber_delta,
    )
    logging.info(loss_fn)

    if args.compute_avg_num_neighbors:
        avg_num_neighbors = modules.compute_avg_num_neighbors(train_loader)
        if args.distributed:
            num_graphs = torch.tensor(len(train_loader.dataset)).to(device)
            num_neighbors = num_graphs * torch.tensor(avg_num_neighbors).to(device)
            for global_count in num_neighbors, num_graphs:
                torch.distributed.all_reduce(global_count, op=torch.distributed.ReduceOp.SUM)
                torch.distributed.barrier()
            args.avg_num_neighbors = (num_neighbors / num_graphs).item()
        else:
            args.avg_num_neighbors = avg_num_neighbors
    logging.info(f"Average number of neighbors: {args.avg_num_neighbors}")

    # Selecting outputs
    compute_virials = False
    if args.loss in ("stress", "virials", "huber"):
        compute_virials = True
        args.compute_stress = True
        args.error_table = "PerAtomRMSEstressvirials"

    output_args = {
        "energy": compute_energy,
        "forces": args.compute_forces,
        "virials": compute_virials,
        "stress": args.compute_stress,
        "dipoles": compute_dipole,
    }
    logging.info(f"Selected the following outputs: {output_args}")

    # Build model
    logging.info("Building model")
    if args.num_channels is not None and args.max_L is not None:
        assert args.num_channels > 0, "num_channels must be positive integer"
        assert args.max_L >= 0, "max_L must be non-negative integer"
        args.hidden_irreps = o3.Irreps(
            (args.num_channels * o3.Irreps.spherical_harmonics(args.max_L))
            .sort()
            .irreps.simplify()
        )

    assert (
        len({irrep.mul for irrep in o3.Irreps(args.hidden_irreps)}) == 1
    ), "All channels must have the same dimension, use the num_channels and max_L keywords to specify the number of channels and the maximum L"

    logging.info(f"Hidden irreps: {args.hidden_irreps}")

    model_config = dict(
        r_max=r_max.tolist(),
        num_bessel=args.num_radial_basis,
        num_polynomial_cutoff=args.num_cutoff_basis,
        max_ell=args.max_ell,
        interaction_cls=modules.interaction_classes[args.interaction],
        num_interactions=args.num_interactions,
        num_elements=len(z_table),
        hidden_irreps=o3.Irreps(args.hidden_irreps),
        atomic_energies=atomic_energies,
        avg_num_neighbors=args.avg_num_neighbors,
        atomic_numbers=z_table.zs,
    )

    model: torch.nn.Module

    if args.scaling == "no_scaling":
        args.std = 1.0
        logging.info("No scaling selected")
    elif args.mean is None or args.std is None:
        args.mean, args.std = modules.scaling_classes[args.scaling](
            train_loader, atomic_energies
        )

    if args.model == "MACE":
        model = modules.ScaleShiftMACE(
            **model_config,
            correlations=correlation.tolist(),
            gate=modules.gate_dict[args.gate],
            interaction_cls_first=modules.interaction_classes[
                "RealAgnosticInteractionBlock"
            ],
            MLP_irreps=o3.Irreps(args.MLP_irreps),
            atomic_inter_scale=args.std,
            atomic_inter_shift=0.0,
            radial_MLP=ast.literal_eval(args.radial_MLP),
            radial_type=args.radial_type,
        )
    elif args.model == "ScaleShiftMACE":
        model = modules.ScaleShiftMACE(
            **model_config,
            correlations=correlation.tolist(),
            gate=modules.gate_dict[args.gate],
            interaction_cls_first=modules.interaction_classes[args.interaction_first],
            MLP_irreps=o3.Irreps(args.MLP_irreps),
            atomic_inter_scale=args.std,
            atomic_inter_shift=args.mean,
            radial_MLP=ast.literal_eval(args.radial_MLP),
            radial_type=args.radial_type,
        )
    elif args.model == "ScaleShiftBOTNet":
        model = modules.ScaleShiftBOTNet(
            **model_config,
            gate=modules.gate_dict[args.gate],
            interaction_cls_first=modules.interaction_classes[args.interaction_first],
            MLP_irreps=o3.Irreps(args.MLP_irreps),
            atomic_inter_scale=args.std,
            atomic_inter_shift=args.mean,
        )
    elif args.model == "BOTNet":
        model = modules.BOTNet(
            **model_config,
            gate=modules.gate_dict[args.gate],
            interaction_cls_first=modules.interaction_classes[args.interaction_first],
            MLP_irreps=o3.Irreps(args.MLP_irreps),
        )
    elif args.model == "AtomicDipolesMACE":
        # std_df = modules.scaling_classes["rms_dipoles_scaling"](train_loader)
        assert args.loss == "dipole", "Use dipole loss with AtomicDipolesMACE model"
        assert (
            args.error_table == "DipoleRMSE"
        ), "Use error_table DipoleRMSE with AtomicDipolesMACE model"
        model = modules.AtomicDipolesMACE(
            **model_config,
            correlation=args.correlation,
            gate=modules.gate_dict[args.gate],
            interaction_cls_first=modules.interaction_classes[
                "RealAgnosticInteractionBlock"
            ],
            MLP_irreps=o3.Irreps(args.MLP_irreps),
            # dipole_scale=1,
            # dipole_shift=0,
        )
    elif args.model == "EnergyDipolesMACE":
        # std_df = modules.scaling_classes["rms_dipoles_scaling"](train_loader)
        assert (
            args.loss == "energy_forces_dipole"
        ), "Use energy_forces_dipole loss with EnergyDipolesMACE model"
        assert (
            args.error_table == "EnergyDipoleRMSE"
        ), "Use error_table EnergyDipoleRMSE with AtomicDipolesMACE model"
        model = modules.EnergyDipolesMACE(
            **model_config,
            correlation=args.correlation,
            gate=modules.gate_dict[args.gate],
            interaction_cls_first=modules.interaction_classes[
                "RealAgnosticInteractionBlock"
            ],
            MLP_irreps=o3.Irreps(args.MLP_irreps),
        )
    else:
        raise RuntimeError(f"Unknown model: '{args.model}'")

    model.to(device)

    # Optimizer
    decay_interactions = {}
    no_decay_interactions = {}
    for name, param in model.interactions.named_parameters():
        if "linear.weight" in name or "skip_tp_full.weight" in name:
            decay_interactions[name] = param
        else:
            no_decay_interactions[name] = param

    param_options = dict(
        params=[
            {
                "name": "embedding",
                "params": model.node_embedding.parameters(),
                "weight_decay": 0.0,
            },
            {
                "name": "interactions_decay",
                "params": list(decay_interactions.values()),
                "weight_decay": args.weight_decay,
            },
            {
                "name": "interactions_no_decay",
                "params": list(no_decay_interactions.values()),
                "weight_decay": 0.0,
            },
            {
                "name": "products",
                "params": model.products.parameters(),
                "weight_decay": args.weight_decay,
            },
            {
                "name": "readouts",
                "params": model.readouts.parameters(),
                "weight_decay": 0.0,
            },
        ],
        lr=args.lr,
        amsgrad=args.amsgrad,
    )

    optimizer: torch.optim.Optimizer
    if args.optimizer == "adamw":
        optimizer = torch.optim.AdamW(**param_options)
    else:
        optimizer = torch.optim.Adam(**param_options)

    logger = tools.MetricsLogger(directory=args.results_dir, tag=tag + "_train")

    lr_scheduler = LRScheduler(optimizer, args)

    swa: Optional[tools.SWAContainer] = None
    swas = [False]
    if args.swa:
        assert dipole_only is False, "swa for dipole fitting not implemented"
        swas.append(True)
        if args.start_swa is None:
            args.start_swa = (
                args.max_num_epochs // 4 * 3
            )  # if not set start swa at 75% of training
        if args.loss == "forces_only":
            logging.info("Can not select swa with forces only loss.")
        elif args.loss == "virials":
            loss_fn_energy = modules.WeightedEnergyForcesVirialsLoss(
                energy_weight=args.swa_energy_weight,
                forces_weight=args.swa_forces_weight,
                virials_weight=args.swa_virials_weight,
            )
        elif args.loss == "stress":
            loss_fn_energy = modules.WeightedEnergyForcesStressLoss(
                energy_weight=args.swa_energy_weight,
                forces_weight=args.swa_forces_weight,
                stress_weight=args.swa_stress_weight,
            )
        elif args.loss == "energy_forces_dipole":
            loss_fn_energy = modules.WeightedEnergyForcesDipoleLoss(
                args.swa_energy_weight,
                forces_weight=args.swa_forces_weight,
                dipole_weight=args.swa_dipole_weight,
            )
            logging.info(
                f"Using stochastic weight averaging (after {args.start_swa} epochs) with energy weight : {args.swa_energy_weight}, forces weight : {args.swa_forces_weight}, dipole weight : {args.swa_dipole_weight} and learning rate : {args.swa_lr}"
            )
        else:
            loss_fn_energy = modules.WeightedEnergyForcesLoss(
                energy_weight=args.swa_energy_weight,
                forces_weight=args.swa_forces_weight,
            )
            logging.info(
                f"Using stochastic weight averaging (after {args.start_swa} epochs) with energy weight : {args.swa_energy_weight}, forces weight : {args.swa_forces_weight} and learning rate : {args.swa_lr}"
            )
        swa = tools.SWAContainer(
            model=AveragedModel(model),
            scheduler=SWALR(
                optimizer=optimizer,
                swa_lr=args.swa_lr,
                anneal_epochs=1,
                anneal_strategy="linear",
            ),
            start=args.start_swa,
            loss_fn=loss_fn_energy,
        )

    checkpoint_handler = tools.CheckpointHandler(
        directory=args.checkpoints_dir,
        tag=tag,
        keep=args.keep_checkpoints,
        swa_start=args.start_swa,
    )

    start_epoch = 0
    if args.restart_latest:
        try:
            opt_start_epoch = checkpoint_handler.load_latest(
                state=tools.CheckpointState(model, optimizer, lr_scheduler),
                swa=True,
                device=device,
            )
        except Exception:  # pylint: disable=W0703
            opt_start_epoch = checkpoint_handler.load_latest(
                state=tools.CheckpointState(model, optimizer, lr_scheduler),
                swa=False,
                device=device,
            )
        if opt_start_epoch is not None:
            start_epoch = opt_start_epoch

    ema: Optional[ExponentialMovingAverage] = None
    if args.ema:
        ema = ExponentialMovingAverage(model.parameters(), decay=args.ema_decay)

    logging.info(model)
    logging.info(f"Number of parameters: {tools.count_parameters(model)}")
    logging.info(f"Optimizer: {optimizer}")

    if args.wandb:
        logging.info("Using Weights and Biases for logging")
        import wandb

        wandb_config = {}
        args_dict = vars(args)
        args_dict_json = json.dumps(args_dict)
        for key in args.wandb_log_hypers:
            wandb_config[key] = args_dict[key]
        tools.init_wandb(
            project=args.wandb_project,
            entity=args.wandb_entity,
            name=args.wandb_name,
            config=wandb_config,
        )
        wandb.run.summary["params"] = args_dict_json

    if args.distributed:
        distributed_model = DDP(model, device_ids=[local_rank])
    else:
        distributed_model = None

    tools.train(
        model=model,
        loss_fn=loss_fn,
        train_loader=train_loader,
        valid_loader=valid_loader,
        optimizer=optimizer,
        lr_scheduler=lr_scheduler,
        checkpoint_handler=checkpoint_handler,
        eval_interval=args.eval_interval,
        start_epoch=start_epoch,
        max_num_epochs=args.max_num_epochs,
        logger=logger,
        patience=args.patience,
        output_args=output_args,
        device=device,
        swa=swa,
        ema=ema,
        max_grad_norm=args.clip_grad,
        log_errors=args.error_table,
        log_wandb=args.wandb,
        distributed=args.distributed,
        distributed_model=distributed_model,
        train_sampler=train_sampler,
        rank=rank,
    )

    logging.info("Computing metrics for training, validation, and test sets")

    all_data_loaders = {
        "train": train_loader,
        "valid": valid_loader,
    }

    test_sets = {}
    if args.train_file.endswith(".xyz"):
        for name, subset in collections.tests:
            test_sets[name] = [
                data.AtomicData.from_config(config, z_table=z_table, cutoff=r_max)
                for config in subset
            ]
    elif args.multi_processed_test:
        test_folders = glob(args.test_dir + "/*")
        for folder in test_folders:
            test_sets[name] = dataset_from_sharded_hdf5(folder, r_max=r_max, z_table=z_table)
    else:
        test_files = get_files_with_suffix(args.test_dir, "_test.h5")
        for test_file in test_files:
            name = os.path.splitext(os.path.basename(test_file))[0]
            test_sets[name] = HDF5Dataset(test_file, r_max=r_max, z_table=z_table)

    for test_name, test_set in test_sets.items():
        test_sampler = None
        if args.distributed:
            test_sampler = torch.utils.data.distributed.DistributedSampler(
                test_set,
                num_replicas=world_size,
                rank=rank,
                shuffle=True,
                drop_last=True,
                seed=args.seed,
            )
        test_loader = torch_geometric.dataloader.DataLoader(
            test_set,
            batch_size=args.valid_batch_size,
            shuffle=(test_sampler is None),
            drop_last=test_set.drop_last,
            num_workers=args.num_workers,
            pin_memory=args.pin_memory,
        )
        all_data_loaders[test_name] = test_loader

    for swa_eval in swas:
        epoch = checkpoint_handler.load_latest(
            state=tools.CheckpointState(model, optimizer, lr_scheduler),
            swa=swa_eval,
            device=device,
        )
        model.to(device)
        if args.distributed:
            distributed_model = DDP(model, device_ids=[local_rank])
        model_to_evaluate = model if not args.distributed else distributed_model
        logging.info(f"Loaded model from epoch {epoch}")

        table = create_error_table(
            table_type=args.error_table,
            all_data_loaders=all_data_loaders,
            model=model_to_evaluate,
            loss_fn=loss_fn,
            output_args=output_args,
            log_wandb=args.wandb,
            device=device,
            distributed=args.distributed,
        )
        logging.info("\n" + str(table))

        if rank == 0:
            # Save entire model
            if swa_eval:
                model_path = Path(args.checkpoints_dir) / (tag + "_swa.model")
            else:
                model_path = Path(args.checkpoints_dir) / (tag + ".model")
            logging.info(f"Saving model to {model_path}")
            if args.save_cpu:
                model = model.to("cpu")
            torch.save(model, model_path)

            if swa_eval:
                torch.save(model, Path(args.model_dir) / (args.name + "_swa.model"))
            else:
                torch.save(model, Path(args.model_dir) / (args.name + ".model"))

        if args.distributed:
            torch.distributed.barrier()

    logging.info("Done")
    if args.distributed:
        torch.distributed.destroy_process_group()<|MERGE_RESOLUTION|>--- conflicted
+++ resolved
@@ -195,34 +195,7 @@
         else:
             compute_energy = True
             compute_dipole = False
-<<<<<<< HEAD
-
-=======
-        if atomic_energies_dict is None or len(atomic_energies_dict) == 0:
-            if args.E0s is not None:
-                logging.info(
-                    "Atomic Energies not in training file, using command line argument E0s"
-                )
-                if args.E0s.lower() == "average":
-                    logging.info(
-                        "Computing average Atomic Energies using least squares regression"
-                    )
-                    atomic_energies_dict = data.compute_average_E0s(
-                        collections.train, z_table
-                    )
-                else:
-                    try:
-                        atomic_energies_dict = ast.literal_eval(args.E0s)
-                        assert isinstance(atomic_energies_dict, dict)
-                    except Exception as e:
-                        raise RuntimeError(
-                            f"E0s specified invalidly, error {e} occurred"
-                        ) from e
-            else:
-                raise RuntimeError(
-                    "E0s not found in training file and not specified in command line"
-                )
->>>>>>> 88d49f9e
+
         atomic_energies: np.ndarray = np.array(
             [atomic_energies_dict[z] for z in z_table.zs]
         )
