--- conflicted
+++ resolved
@@ -68,12 +68,8 @@
         batch = next(iter(data_loader)).to(self.device)
 
         # predict + extract data
-<<<<<<< HEAD
         out = self.model(batch.to_dict())
-=======
-        out = self.model(batch, compute_stress=True)
         energy = out["energy"].detach().cpu().item()
->>>>>>> 75d3028f
         forces = out["forces"].detach().cpu().numpy()
 
         # store results
