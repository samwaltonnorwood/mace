--- conflicted
+++ resolved
@@ -13,11 +13,7 @@
     save_dataset_as_HDF5,
     save_AtomicData_to_HDF5,
 )
-<<<<<<< HEAD
 from .hdf5_dataset import HDF5Dataset, dataset_from_sharded_hdf5
-=======
-from .hdf5_dataset import HDF5Dataset
->>>>>>> 4cb0271e
 
 __all__ = [
     "get_neighborhood",
@@ -34,4 +30,5 @@
     "HDF5Dataset",
     "save_AtomicData_to_HDF5",
     "save_configurations_as_HDF5",
+    "dataset_from_sharded_hdf5",
 ]