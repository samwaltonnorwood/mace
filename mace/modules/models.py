###########################################################################################
# Implementation of MACE models and other models based E(3)-Equivariant MPNNs
# Authors: Ilyes Batatia, Gregor Simm
# This program is distributed under the MIT License (see MIT.md)
###########################################################################################

from typing import Any, Callable, Dict, List, Optional, Type, Union

import numpy as np
import torch
from e3nn import o3
from e3nn.util.jit import compile_mode

from mace.data import AtomicData
from mace.tools.scatter import scatter_sum

from .blocks import (
    AtomicEnergiesBlock,
    EquivariantProductBasisBlock,
    InteractionBlock,
    LinearDipoleReadoutBlock,
    LinearNodeEmbeddingBlock,
    LinearReadoutBlock,
    NonLinearDipoleReadoutBlock,
    NonLinearReadoutBlock,
    RadialEmbeddingBlock,
    ScaleShiftBlock,
)
from .utils import (
    compute_fixed_charge_dipole,
    compute_forces,
    get_edge_vectors_and_lengths,
    get_outputs,
    get_symmetric_displacement,
)

# pylint: disable=C0302


@compile_mode("script")
class MACE(torch.nn.Module):
    def __init__(
        self,
        r_max: List[float],
        num_bessel: int,
        num_polynomial_cutoff: int,
        max_ell: int,
        interaction_cls: Type[InteractionBlock],
        interaction_cls_first: Type[InteractionBlock],
        num_interactions: int,
        num_elements: int,
        hidden_irreps: o3.Irreps,
        MLP_irreps: o3.Irreps,
        atomic_energies: np.ndarray,
        avg_num_neighbors: float,
        atomic_numbers: List[int],
<<<<<<< HEAD
        correlations: List[int],
=======
        correlation: Union[int, List[int]],
>>>>>>> 88d49f9e
        gate: Optional[Callable],
        radial_MLP: Optional[List[int]] = None,
        radial_type: Optional[str] = "bessel",
    ):
        super().__init__()
        self.register_buffer(
            "atomic_numbers", torch.tensor(atomic_numbers, dtype=torch.int64)
        )
        self.register_buffer(
            "r_max", torch.tensor(r_max, dtype=torch.get_default_dtype())
        )
        self.register_buffer(
            "num_interactions", torch.tensor(num_interactions, dtype=torch.int64)
        )
<<<<<<< HEAD

        # Radial embedding, interactions and readouts
        self.radial_embeddings = torch.nn.ModuleList()

=======
        if isinstance(correlation, int):
            correlation = [correlation] * num_interactions
>>>>>>> 88d49f9e
        # Embedding
        node_attr_irreps = o3.Irreps([(num_elements, (0, 1))])
        node_feats_irreps = o3.Irreps([(hidden_irreps.count(o3.Irrep(0, 1)), (0, 1))])
        self.node_embedding = LinearNodeEmbeddingBlock(
            irreps_in=node_attr_irreps, irreps_out=node_feats_irreps
        )
        radial_embedding_first = RadialEmbeddingBlock(
            r_max=r_max[0],
            num_bessel=num_bessel,
            num_polynomial_cutoff=num_polynomial_cutoff,
            radial_type=radial_type,
        )
        edge_feats_irreps_first = o3.Irreps(f"{radial_embedding_first.out_dim}x0e")
        self.radial_embeddings.append(radial_embedding_first)

        sh_irreps = o3.Irreps.spherical_harmonics(max_ell)
        num_features = hidden_irreps.count(o3.Irrep(0, 1))
        interaction_irreps = (sh_irreps * num_features).sort()[0].simplify()
        self.spherical_harmonics = o3.SphericalHarmonics(
            sh_irreps, normalize=True, normalization="component"
        )
        if radial_MLP is None:
            radial_MLP = [64, 64, 64]
        # Interactions and readout
        self.atomic_energies_fn = AtomicEnergiesBlock(atomic_energies)

        inter = interaction_cls_first(
            node_attrs_irreps=node_attr_irreps,
            node_feats_irreps=node_feats_irreps,
            edge_attrs_irreps=sh_irreps,
            edge_feats_irreps=edge_feats_irreps_first,
            target_irreps=interaction_irreps,
            hidden_irreps=hidden_irreps,
            avg_num_neighbors=avg_num_neighbors,
            radial_MLP=radial_MLP,
        )
        self.interactions = torch.nn.ModuleList([inter])

        # Use the appropriate self connection at the first layer for proper E0
        use_sc_first = False
        if "Residual" in str(interaction_cls_first):
            use_sc_first = True

        node_feats_irreps_out = inter.target_irreps
        prod = EquivariantProductBasisBlock(
            node_feats_irreps=node_feats_irreps_out,
            target_irreps=hidden_irreps,
<<<<<<< HEAD
            correlation=correlations[0],
=======
            correlation=correlation[0],
>>>>>>> 88d49f9e
            num_elements=num_elements,
            use_sc=use_sc_first,
        )
        self.products = torch.nn.ModuleList([prod])

        self.readouts = torch.nn.ModuleList()
        self.readouts.append(LinearReadoutBlock(hidden_irreps))

        for i in range(num_interactions - 1):
            if i == num_interactions - 2:
                hidden_irreps_out = str(
                    hidden_irreps[0]
                )  # Select only scalars for last layer
            else:
                hidden_irreps_out = hidden_irreps

            radial_embedding = RadialEmbeddingBlock(
                r_max=r_max[i + 1],
                num_bessel=num_bessel,
                num_polynomial_cutoff=num_polynomial_cutoff,
            )
            edge_feats_irreps = o3.Irreps(f"{radial_embedding.out_dim}x0e")
            self.radial_embeddings.append(radial_embedding)

            inter = interaction_cls(
                node_attrs_irreps=node_attr_irreps,
                node_feats_irreps=hidden_irreps,
                edge_attrs_irreps=sh_irreps,
                edge_feats_irreps=edge_feats_irreps,
                target_irreps=interaction_irreps,
                hidden_irreps=hidden_irreps_out,
                avg_num_neighbors=avg_num_neighbors,
                radial_MLP=radial_MLP,
            )
            self.interactions.append(inter)
            prod = EquivariantProductBasisBlock(
                node_feats_irreps=interaction_irreps,
                target_irreps=hidden_irreps_out,
<<<<<<< HEAD
                correlation=correlations[i + 1],
=======
                correlation=correlation[i + 1],
>>>>>>> 88d49f9e
                num_elements=num_elements,
                use_sc=True,
            )
            self.products.append(prod)
            if i == num_interactions - 2:
                self.readouts.append(
                    NonLinearReadoutBlock(hidden_irreps_out, MLP_irreps, gate)
                )
            else:
                self.readouts.append(LinearReadoutBlock(hidden_irreps))

    def forward(
        self,
        data: Dict[str, torch.Tensor],
        training: bool = False,
        compute_force: bool = True,
        compute_virials: bool = False,
        compute_stress: bool = False,
        compute_displacement: bool = False,
    ) -> Dict[str, Optional[torch.Tensor]]:
        # Setup
        data["node_attrs"].requires_grad_(True)
        data["positions"].requires_grad_(True)
        num_graphs = data["ptr"].numel() - 1
        displacement = torch.zeros(
            (num_graphs, 3, 3),
            dtype=data["positions"].dtype,
            device=data["positions"].device,
        )
        if compute_virials or compute_stress or compute_displacement:
            (
                data["positions"],
                data["shifts"],
                displacement,
            ) = get_symmetric_displacement(
                positions=data["positions"],
                unit_shifts=data["unit_shifts"],
                cell=data["cell"],
                edge_index=data["edge_index"],
                num_graphs=num_graphs,
                batch=data["batch"],
            )

        # Atomic energies
        node_e0 = self.atomic_energies_fn(data["node_attrs"])
        e0 = scatter_sum(
            src=node_e0, index=data["batch"], dim=-1, dim_size=num_graphs
        )  # [n_graphs,]

        # Embeddings
        node_feats = self.node_embedding(data["node_attrs"])
        vectors, lengths = get_edge_vectors_and_lengths(
            positions=data["positions"],
            edge_index=data["edge_index"],
            shifts=data["shifts"],
        )
        edge_attrs = self.spherical_harmonics(vectors)

        # Interactions
        energies = [e0]
        node_es_list = [node_e0]
        node_feats_list = []
        for i, (interaction, product, readout, radial_embedding) in enumerate(
            zip(self.interactions, self.products, self.readouts, self.radial_embeddings)
        ):
            edge_index_mask = data["edge_mask"][i, :]
            edge_attrs_i = edge_attrs[edge_index_mask]
            edge_feats_i = radial_embedding(lengths[edge_index_mask])

            node_feats, sc = interaction(
                node_attrs=data["node_attrs"],
                node_feats=node_feats,
                edge_attrs=edge_attrs_i,
                edge_feats=edge_feats_i,
                edge_index=data["edge_index"][:, edge_index_mask],
            )
            node_feats = product(
                node_feats=node_feats,
                sc=sc,
                node_attrs=data["node_attrs"],
            )
            node_feats_list.append(node_feats)
            node_energies = readout(node_feats).squeeze(-1)  # [n_nodes, ]
            energy = scatter_sum(
                src=node_energies, index=data["batch"], dim=-1, dim_size=num_graphs
            )  # [n_graphs,]
            energies.append(energy)
            node_es_list.append(node_energies)

        # Concatenate node features
        node_feats_out = torch.cat(node_feats_list, dim=-1)

        # Sum over energy contributions
        contributions = torch.stack(energies, dim=-1)
        total_energy = torch.sum(contributions, dim=-1)  # [n_graphs, ]
        node_energy_contributions = torch.stack(node_es_list, dim=-1)
        node_energy = torch.sum(node_energy_contributions, dim=-1)  # [n_nodes, ]

        # Outputs
        forces, virials, stress = get_outputs(
            energy=total_energy,
            positions=data["positions"],
            displacement=displacement,
            cell=data["cell"],
            training=training,
            compute_force=compute_force,
            compute_virials=compute_virials,
            compute_stress=compute_stress,
        )

        return {
            "energy": total_energy,
            "node_energy": node_energy,
            "contributions": contributions,
            "forces": forces,
            "virials": virials,
            "stress": stress,
            "displacement": displacement,
            "node_feats": node_feats_out,
        }


@compile_mode("script")
class ScaleShiftMACE(MACE):
    def __init__(
        self,
        atomic_inter_scale: float,
        atomic_inter_shift: float,
        **kwargs,
    ):
        super().__init__(**kwargs)
        self.scale_shift = ScaleShiftBlock(
            scale=atomic_inter_scale, shift=atomic_inter_shift
        )

    def forward(
        self,
        data: Dict[str, torch.Tensor],
        training: bool = False,
        compute_force: bool = True,
        compute_virials: bool = False,
        compute_stress: bool = False,
        compute_displacement: bool = False,
    ) -> Dict[str, Optional[torch.Tensor]]:
        # Setup
        data["positions"].requires_grad_(True)
        data["node_attrs"].requires_grad_(True)
        num_graphs = data["ptr"].numel() - 1
        displacement = torch.zeros(
            (num_graphs, 3, 3),
            dtype=data["positions"].dtype,
            device=data["positions"].device,
        )
        if compute_virials or compute_stress or compute_displacement:
            (
                data["positions"],
                data["shifts"],
                displacement,
            ) = get_symmetric_displacement(
                positions=data["positions"],
                unit_shifts=data["unit_shifts"],
                cell=data["cell"],
                edge_index=data["edge_index"],
                num_graphs=num_graphs,
                batch=data["batch"],
            )

        # Atomic energies
        node_e0 = self.atomic_energies_fn(data["node_attrs"])
        e0 = scatter_sum(
            src=node_e0, index=data["batch"], dim=-1, dim_size=num_graphs
        )  # [n_graphs,]

        # Embeddings
        node_feats = self.node_embedding(data["node_attrs"])
        vectors, lengths = get_edge_vectors_and_lengths(
            positions=data["positions"],
            edge_index=data["edge_index"],
            shifts=data["shifts"],
        )
        edge_attrs = self.spherical_harmonics(vectors)

        # Interactions
        node_es_list = []
        node_feats_list = []
        for i, (interaction, product, readout, radial_embedding) in enumerate(
            zip(self.interactions, self.products, self.readouts, self.radial_embeddings)
        ):
            edge_index_mask = data["edge_mask"][:,i]
            edge_attrs_i = edge_attrs[edge_index_mask]
            edge_feats_i = radial_embedding(lengths[edge_index_mask])

            node_feats, sc = interaction(
                node_attrs=data["node_attrs"],
                node_feats=node_feats,
                edge_attrs=edge_attrs_i,
                edge_feats=edge_feats_i,
                edge_index=data["edge_index"][:, edge_index_mask],
            )
            node_feats = product(
                node_feats=node_feats, sc=sc, node_attrs=data["node_attrs"]
            )
            node_feats_list.append(node_feats)
            node_es_list.append(readout(node_feats).squeeze(-1))  # {[n_nodes, ], }

        # Concatenate node features
        node_feats_out = torch.cat(node_feats_list, dim=-1)

        # Sum over interactions
        node_inter_es = torch.sum(
            torch.stack(node_es_list, dim=0), dim=0
        )  # [n_nodes, ]
        node_inter_es = self.scale_shift(node_inter_es)

        # Sum over nodes in graph
        inter_e = scatter_sum(
            src=node_inter_es, index=data["batch"], dim=-1, dim_size=num_graphs
        )  # [n_graphs,]

        # Add E_0 and (scaled) interaction energy
        total_energy = e0 + inter_e
        node_energy = node_e0 + node_inter_es

        forces, virials, stress = get_outputs(
            energy=inter_e,
            positions=data["positions"],
            displacement=displacement,
            cell=data["cell"],
            training=training,
            compute_force=compute_force,
            compute_virials=compute_virials,
            compute_stress=compute_stress,
        )

        output = {
            "energy": total_energy,
            "node_energy": node_energy,
            "interaction_energy": inter_e,
            "forces": forces,
            "virials": virials,
            "stress": stress,
            "displacement": displacement,
            "node_feats": node_feats_out,
        }

        return output


class BOTNet(torch.nn.Module):
    def __init__(
        self,
        r_max: float,
        num_bessel: int,
        num_polynomial_cutoff: int,
        max_ell: int,
        interaction_cls: Type[InteractionBlock],
        interaction_cls_first: Type[InteractionBlock],
        num_interactions: int,
        num_elements: int,
        hidden_irreps: o3.Irreps,
        MLP_irreps: o3.Irreps,
        atomic_energies: np.ndarray,
        gate: Optional[Callable],
        avg_num_neighbors: float,
        atomic_numbers: List[int],
    ):
        super().__init__()
        self.r_max = r_max
        self.atomic_numbers = atomic_numbers
        # Embedding
        node_attr_irreps = o3.Irreps([(num_elements, (0, 1))])
        node_feats_irreps = o3.Irreps([(hidden_irreps.count(o3.Irrep(0, 1)), (0, 1))])
        self.node_embedding = LinearNodeEmbeddingBlock(
            irreps_in=node_attr_irreps, irreps_out=node_feats_irreps
        )
        self.radial_embedding = RadialEmbeddingBlock(
            r_max=r_max,
            num_bessel=num_bessel,
            num_polynomial_cutoff=num_polynomial_cutoff,
        )
        edge_feats_irreps = o3.Irreps(f"{self.radial_embedding.out_dim}x0e")

        sh_irreps = o3.Irreps.spherical_harmonics(max_ell)
        self.spherical_harmonics = o3.SphericalHarmonics(
            sh_irreps, normalize=True, normalization="component"
        )

        # Interactions and readouts
        self.atomic_energies_fn = AtomicEnergiesBlock(atomic_energies)

        self.interactions = torch.nn.ModuleList()
        self.readouts = torch.nn.ModuleList()

        inter = interaction_cls_first(
            node_attrs_irreps=node_attr_irreps,
            node_feats_irreps=node_feats_irreps,
            edge_attrs_irreps=sh_irreps,
            edge_feats_irreps=edge_feats_irreps,
            target_irreps=hidden_irreps,
            avg_num_neighbors=avg_num_neighbors,
        )
        self.interactions.append(inter)
        self.readouts.append(LinearReadoutBlock(inter.irreps_out))

        for i in range(num_interactions - 1):
            inter = interaction_cls(
                node_attrs_irreps=node_attr_irreps,
                node_feats_irreps=inter.irreps_out,
                edge_attrs_irreps=sh_irreps,
                edge_feats_irreps=edge_feats_irreps,
                target_irreps=hidden_irreps,
                avg_num_neighbors=avg_num_neighbors,
            )
            self.interactions.append(inter)
            if i == num_interactions - 2:
                self.readouts.append(
                    NonLinearReadoutBlock(inter.irreps_out, MLP_irreps, gate)
                )
            else:
                self.readouts.append(LinearReadoutBlock(inter.irreps_out))

    def forward(self, data: AtomicData, training=False) -> Dict[str, Any]:
        # Setup
        data.positions.requires_grad = True

        # Atomic energies
        node_e0 = self.atomic_energies_fn(data.node_attrs)
        e0 = scatter_sum(
            src=node_e0, index=data.batch, dim=-1, dim_size=data.num_graphs
        )  # [n_graphs,]

        # Embeddings
        node_feats = self.node_embedding(data.node_attrs)
        vectors, lengths = get_edge_vectors_and_lengths(
            positions=data.positions, edge_index=data.edge_index, shifts=data.shifts
        )
        edge_attrs = self.spherical_harmonics(vectors)
        edge_feats = self.radial_embedding(lengths)

        # Interactions
        energies = [e0]
        for interaction, readout in zip(self.interactions, self.readouts):
            node_feats = interaction(
                node_attrs=data.node_attrs,
                node_feats=node_feats,
                edge_attrs=edge_attrs,
                edge_feats=edge_feats,
                edge_index=data.edge_index,
            )
            node_energies = readout(node_feats).squeeze(-1)  # [n_nodes, ]
            energy = scatter_sum(
                src=node_energies, index=data.batch, dim=-1, dim_size=data.num_graphs
            )  # [n_graphs,]
            energies.append(energy)

        # Sum over energy contributions
        contributions = torch.stack(energies, dim=-1)
        total_energy = torch.sum(contributions, dim=-1)  # [n_graphs, ]

        output = {
            "energy": total_energy,
            "contributions": contributions,
            "forces": compute_forces(
                energy=total_energy, positions=data.positions, training=training
            ),
        }

        return output


class ScaleShiftBOTNet(BOTNet):
    def __init__(
        self,
        atomic_inter_scale: float,
        atomic_inter_shift: float,
        **kwargs,
    ):
        super().__init__(**kwargs)
        self.scale_shift = ScaleShiftBlock(
            scale=atomic_inter_scale, shift=atomic_inter_shift
        )

    def forward(self, data: AtomicData, training=False) -> Dict[str, Any]:
        # Setup
        data.positions.requires_grad = True

        # Atomic energies
        node_e0 = self.atomic_energies_fn(data.node_attrs)
        e0 = scatter_sum(
            src=node_e0, index=data.batch, dim=-1, dim_size=data.num_graphs
        )  # [n_graphs,]

        # Embeddings
        node_feats = self.node_embedding(data.node_attrs)
        vectors, lengths = get_edge_vectors_and_lengths(
            positions=data.positions, edge_index=data.edge_index, shifts=data.shifts
        )
        edge_attrs = self.spherical_harmonics(vectors)
        edge_feats = self.radial_embedding(lengths)

        # Interactions
        node_es_list = []
        for interaction, readout in zip(self.interactions, self.readouts):
            node_feats = interaction(
                node_attrs=data.node_attrs,
                node_feats=node_feats,
                edge_attrs=edge_attrs,
                edge_feats=edge_feats,
                edge_index=data.edge_index,
            )

            node_es_list.append(readout(node_feats).squeeze(-1))  # {[n_nodes, ], }

        # Sum over interactions
        node_inter_es = torch.sum(
            torch.stack(node_es_list, dim=0), dim=0
        )  # [n_nodes, ]
        node_inter_es = self.scale_shift(node_inter_es)

        # Sum over nodes in graph
        inter_e = scatter_sum(
            src=node_inter_es, index=data.batch, dim=-1, dim_size=data.num_graphs
        )  # [n_graphs,]

        # Add E_0 and (scaled) interaction energy
        total_e = e0 + inter_e

        output = {
            "energy": total_e,
            "forces": compute_forces(
                energy=inter_e, positions=data.positions, training=training
            ),
        }

        return output


@compile_mode("script")
class AtomicDipolesMACE(torch.nn.Module):
    def __init__(
        self,
        r_max: float,
        num_bessel: int,
        num_polynomial_cutoff: int,
        max_ell: int,
        interaction_cls: Type[InteractionBlock],
        interaction_cls_first: Type[InteractionBlock],
        num_interactions: int,
        num_elements: int,
        hidden_irreps: o3.Irreps,
        MLP_irreps: o3.Irreps,
        avg_num_neighbors: float,
        atomic_numbers: List[int],
        correlation: int,
        gate: Optional[Callable],
        atomic_energies: Optional[
            None
        ],  # Just here to make it compatible with energy models, MUST be None
        radial_type: Optional[str] = "bessel",
        radial_MLP: Optional[List[int]] = None,
    ):
        super().__init__()
        self.register_buffer(
            "atomic_numbers", torch.tensor(atomic_numbers, dtype=torch.int64)
        )
        self.register_buffer("r_max", torch.tensor(r_max, dtype=torch.float64))
        self.register_buffer(
            "num_interactions", torch.tensor(num_interactions, dtype=torch.int64)
        )
        assert atomic_energies is None

        # Embedding
        node_attr_irreps = o3.Irreps([(num_elements, (0, 1))])
        node_feats_irreps = o3.Irreps([(hidden_irreps.count(o3.Irrep(0, 1)), (0, 1))])
        self.node_embedding = LinearNodeEmbeddingBlock(
            irreps_in=node_attr_irreps, irreps_out=node_feats_irreps
        )
        self.radial_embedding = RadialEmbeddingBlock(
            r_max=r_max,
            num_bessel=num_bessel,
            num_polynomial_cutoff=num_polynomial_cutoff,
            radial_type=radial_type,
        )
        edge_feats_irreps = o3.Irreps(f"{self.radial_embedding.out_dim}x0e")

        sh_irreps = o3.Irreps.spherical_harmonics(max_ell)
        num_features = hidden_irreps.count(o3.Irrep(0, 1))
        interaction_irreps = (sh_irreps * num_features).sort()[0].simplify()
        self.spherical_harmonics = o3.SphericalHarmonics(
            sh_irreps, normalize=True, normalization="component"
        )
        if radial_MLP is None:
            radial_MLP = [64, 64, 64]

        # Interactions and readouts
        inter = interaction_cls_first(
            node_attrs_irreps=node_attr_irreps,
            node_feats_irreps=node_feats_irreps,
            edge_attrs_irreps=sh_irreps,
            edge_feats_irreps=edge_feats_irreps,
            target_irreps=interaction_irreps,
            hidden_irreps=hidden_irreps,
            avg_num_neighbors=avg_num_neighbors,
            radial_MLP=radial_MLP,
        )
        self.interactions = torch.nn.ModuleList([inter])

        # Use the appropriate self connection at the first layer
        use_sc_first = False
        if "Residual" in str(interaction_cls_first):
            use_sc_first = True

        node_feats_irreps_out = inter.target_irreps
        prod = EquivariantProductBasisBlock(
            node_feats_irreps=node_feats_irreps_out,
            target_irreps=hidden_irreps,
            correlation=correlation,
            num_elements=num_elements,
            use_sc=use_sc_first,
        )
        self.products = torch.nn.ModuleList([prod])

        self.readouts = torch.nn.ModuleList()
        self.readouts.append(LinearDipoleReadoutBlock(hidden_irreps, dipole_only=True))

        for i in range(num_interactions - 1):
            if i == num_interactions - 2:
                assert (
                    len(hidden_irreps) > 1
                ), "To predict dipoles use at least l=1 hidden_irreps"
                hidden_irreps_out = str(
                    hidden_irreps[1]
                )  # Select only l=1 vectors for last layer
            else:
                hidden_irreps_out = hidden_irreps
            inter = interaction_cls(
                node_attrs_irreps=node_attr_irreps,
                node_feats_irreps=hidden_irreps,
                edge_attrs_irreps=sh_irreps,
                edge_feats_irreps=edge_feats_irreps,
                target_irreps=interaction_irreps,
                hidden_irreps=hidden_irreps_out,
                avg_num_neighbors=avg_num_neighbors,
                radial_MLP=radial_MLP,
            )
            self.interactions.append(inter)
            prod = EquivariantProductBasisBlock(
                node_feats_irreps=interaction_irreps,
                target_irreps=hidden_irreps_out,
                correlation=correlation,
                num_elements=num_elements,
                use_sc=True,
            )
            self.products.append(prod)
            if i == num_interactions - 2:
                self.readouts.append(
                    NonLinearDipoleReadoutBlock(
                        hidden_irreps_out, MLP_irreps, gate, dipole_only=True
                    )
                )
            else:
                self.readouts.append(
                    LinearDipoleReadoutBlock(hidden_irreps, dipole_only=True)
                )

    def forward(
        self,
        data: Dict[str, torch.Tensor],
        training: bool = False,  # pylint: disable=W0613
        compute_force: bool = False,
        compute_virials: bool = False,
        compute_stress: bool = False,
        compute_displacement: bool = False,
    ) -> Dict[str, Optional[torch.Tensor]]:
        assert compute_force is False
        assert compute_virials is False
        assert compute_stress is False
        assert compute_displacement is False
        # Setup
        data["node_attrs"].requires_grad_(True)
        data["positions"].requires_grad_(True)
        num_graphs = data["ptr"].numel() - 1

        # Embeddings
        node_feats = self.node_embedding(data["node_attrs"])
        vectors, lengths = get_edge_vectors_and_lengths(
            positions=data["positions"],
            edge_index=data["edge_index"],
            shifts=data["shifts"],
        )
        edge_attrs = self.spherical_harmonics(vectors)
        edge_feats = self.radial_embedding(lengths)

        # Interactions
        dipoles = []
        for interaction, product, readout in zip(
            self.interactions, self.products, self.readouts
        ):
            node_feats, sc = interaction(
                node_attrs=data["node_attrs"],
                node_feats=node_feats,
                edge_attrs=edge_attrs,
                edge_feats=edge_feats,
                edge_index=data["edge_index"],
            )
            node_feats = product(
                node_feats=node_feats,
                sc=sc,
                node_attrs=data["node_attrs"],
            )
            node_dipoles = readout(node_feats).squeeze(-1)  # [n_nodes,3]
            dipoles.append(node_dipoles)

        # Compute the dipoles
        contributions_dipoles = torch.stack(
            dipoles, dim=-1
        )  # [n_nodes,3,n_contributions]
        atomic_dipoles = torch.sum(contributions_dipoles, dim=-1)  # [n_nodes,3]
        total_dipole = scatter_sum(
            src=atomic_dipoles,
            index=data["batch"],
            dim=0,
            dim_size=num_graphs,
        )  # [n_graphs,3]
        baseline = compute_fixed_charge_dipole(
            charges=data["charges"],
            positions=data["positions"],
            batch=data["batch"],
            num_graphs=num_graphs,
        )  # [n_graphs,3]
        total_dipole = total_dipole + baseline

        output = {
            "dipole": total_dipole,
            "atomic_dipoles": atomic_dipoles,
        }
        return output


@compile_mode("script")
class EnergyDipolesMACE(torch.nn.Module):
    def __init__(
        self,
        r_max: float,
        num_bessel: int,
        num_polynomial_cutoff: int,
        max_ell: int,
        interaction_cls: Type[InteractionBlock],
        interaction_cls_first: Type[InteractionBlock],
        num_interactions: int,
        num_elements: int,
        hidden_irreps: o3.Irreps,
        MLP_irreps: o3.Irreps,
        avg_num_neighbors: float,
        atomic_numbers: List[int],
        correlation: int,
        gate: Optional[Callable],
        atomic_energies: Optional[np.ndarray],
        radial_MLP: Optional[List[int]] = None,
    ):
        super().__init__()
        self.register_buffer(
            "atomic_numbers", torch.tensor(atomic_numbers, dtype=torch.int64)
        )
        self.register_buffer("r_max", torch.tensor(r_max, dtype=torch.float64))
        self.register_buffer(
            "num_interactions", torch.tensor(num_interactions, dtype=torch.int64)
        )
        # Embedding
        node_attr_irreps = o3.Irreps([(num_elements, (0, 1))])
        node_feats_irreps = o3.Irreps([(hidden_irreps.count(o3.Irrep(0, 1)), (0, 1))])
        self.node_embedding = LinearNodeEmbeddingBlock(
            irreps_in=node_attr_irreps, irreps_out=node_feats_irreps
        )
        self.radial_embedding = RadialEmbeddingBlock(
            r_max=r_max,
            num_bessel=num_bessel,
            num_polynomial_cutoff=num_polynomial_cutoff,
        )
        edge_feats_irreps = o3.Irreps(f"{self.radial_embedding.out_dim}x0e")

        sh_irreps = o3.Irreps.spherical_harmonics(max_ell)
        num_features = hidden_irreps.count(o3.Irrep(0, 1))
        interaction_irreps = (sh_irreps * num_features).sort()[0].simplify()
        self.spherical_harmonics = o3.SphericalHarmonics(
            sh_irreps, normalize=True, normalization="component"
        )
        if radial_MLP is None:
            radial_MLP = [64, 64, 64]
        # Interactions and readouts
        self.atomic_energies_fn = AtomicEnergiesBlock(atomic_energies)

        inter = interaction_cls_first(
            node_attrs_irreps=node_attr_irreps,
            node_feats_irreps=node_feats_irreps,
            edge_attrs_irreps=sh_irreps,
            edge_feats_irreps=edge_feats_irreps,
            target_irreps=interaction_irreps,
            hidden_irreps=hidden_irreps,
            avg_num_neighbors=avg_num_neighbors,
            radial_MLP=radial_MLP,
        )
        self.interactions = torch.nn.ModuleList([inter])

        # Use the appropriate self connection at the first layer
        use_sc_first = False
        if "Residual" in str(interaction_cls_first):
            use_sc_first = True

        node_feats_irreps_out = inter.target_irreps
        prod = EquivariantProductBasisBlock(
            node_feats_irreps=node_feats_irreps_out,
            target_irreps=hidden_irreps,
            correlation=correlation,
            num_elements=num_elements,
            use_sc=use_sc_first,
        )
        self.products = torch.nn.ModuleList([prod])

        self.readouts = torch.nn.ModuleList()
        self.readouts.append(LinearDipoleReadoutBlock(hidden_irreps, dipole_only=False))

        for i in range(num_interactions - 1):
            if i == num_interactions - 2:
                assert (
                    len(hidden_irreps) > 1
                ), "To predict dipoles use at least l=1 hidden_irreps"
                hidden_irreps_out = str(
                    hidden_irreps[:2]
                )  # Select scalars and l=1 vectors for last layer
            else:
                hidden_irreps_out = hidden_irreps
            inter = interaction_cls(
                node_attrs_irreps=node_attr_irreps,
                node_feats_irreps=hidden_irreps,
                edge_attrs_irreps=sh_irreps,
                edge_feats_irreps=edge_feats_irreps,
                target_irreps=interaction_irreps,
                hidden_irreps=hidden_irreps_out,
                avg_num_neighbors=avg_num_neighbors,
                radial_MLP=radial_MLP,
            )
            self.interactions.append(inter)
            prod = EquivariantProductBasisBlock(
                node_feats_irreps=interaction_irreps,
                target_irreps=hidden_irreps_out,
                correlation=correlation,
                num_elements=num_elements,
                use_sc=True,
            )
            self.products.append(prod)
            if i == num_interactions - 2:
                self.readouts.append(
                    NonLinearDipoleReadoutBlock(
                        hidden_irreps_out, MLP_irreps, gate, dipole_only=False
                    )
                )
            else:
                self.readouts.append(
                    LinearDipoleReadoutBlock(hidden_irreps, dipole_only=False)
                )

    def forward(
        self,
        data: Dict[str, torch.Tensor],
        training: bool = False,
        compute_force: bool = True,
        compute_virials: bool = False,
        compute_stress: bool = False,
        compute_displacement: bool = False,
    ) -> Dict[str, Optional[torch.Tensor]]:
        # Setup
        data["node_attrs"].requires_grad_(True)
        data["positions"].requires_grad_(True)
        num_graphs = data["ptr"].numel() - 1
        displacement = torch.zeros(
            (num_graphs, 3, 3),
            dtype=data["positions"].dtype,
            device=data["positions"].device,
        )
        if compute_virials or compute_stress or compute_displacement:
            (
                data["positions"],
                data["shifts"],
                displacement,
            ) = get_symmetric_displacement(
                positions=data["positions"],
                unit_shifts=data["unit_shifts"],
                cell=data["cell"],
                edge_index=data["edge_index"],
                num_graphs=num_graphs,
                batch=data["batch"],
            )

        # Atomic energies
        node_e0 = self.atomic_energies_fn(data["node_attrs"])
        e0 = scatter_sum(
            src=node_e0, index=data["batch"], dim=-1, dim_size=num_graphs
        )  # [n_graphs,]

        # Embeddings
        node_feats = self.node_embedding(data["node_attrs"])
        vectors, lengths = get_edge_vectors_and_lengths(
            positions=data["positions"],
            edge_index=data["edge_index"],
            shifts=data["shifts"],
        )
        edge_attrs = self.spherical_harmonics(vectors)
        edge_feats = self.radial_embedding(lengths)

        # Interactions
        energies = [e0]
        node_energies_list = [node_e0]
        dipoles = []
        for interaction, product, readout in zip(
            self.interactions, self.products, self.readouts
        ):
            node_feats, sc = interaction(
                node_attrs=data["node_attrs"],
                node_feats=node_feats,
                edge_attrs=edge_attrs,
                edge_feats=edge_feats,
                edge_index=data["edge_index"],
            )
            node_feats = product(
                node_feats=node_feats,
                sc=sc,
                node_attrs=data["node_attrs"],
            )
            node_out = readout(node_feats).squeeze(-1)  # [n_nodes, ]
            # node_energies = readout(node_feats).squeeze(-1)  # [n_nodes, ]
            node_energies = node_out[:, 0]
            energy = scatter_sum(
                src=node_energies, index=data["batch"], dim=-1, dim_size=num_graphs
            )  # [n_graphs,]
            energies.append(energy)
            node_dipoles = node_out[:, 1:]
            dipoles.append(node_dipoles)

        # Compute the energies and dipoles
        contributions = torch.stack(energies, dim=-1)
        total_energy = torch.sum(contributions, dim=-1)  # [n_graphs, ]
        node_energy_contributions = torch.stack(node_energies_list, dim=-1)
        node_energy = torch.sum(node_energy_contributions, dim=-1)  # [n_nodes, ]
        contributions_dipoles = torch.stack(
            dipoles, dim=-1
        )  # [n_nodes,3,n_contributions]
        atomic_dipoles = torch.sum(contributions_dipoles, dim=-1)  # [n_nodes,3]
        total_dipole = scatter_sum(
            src=atomic_dipoles,
            index=data["batch"].unsqueeze(-1),
            dim=0,
            dim_size=num_graphs,
        )  # [n_graphs,3]
        baseline = compute_fixed_charge_dipole(
            charges=data["charges"],
            positions=data["positions"],
            batch=data["batch"],
            num_graphs=num_graphs,
        )  # [n_graphs,3]
        total_dipole = total_dipole + baseline

        forces, virials, stress = get_outputs(
            energy=total_energy,
            positions=data["positions"],
            displacement=displacement,
            cell=data["cell"],
            training=training,
            compute_force=compute_force,
            compute_virials=compute_virials,
            compute_stress=compute_stress,
        )

        output = {
            "energy": total_energy,
            "node_energy": node_energy,
            "contributions": contributions,
            "forces": forces,
            "virials": virials,
            "stress": stress,
            "displacement": displacement,
            "dipole": total_dipole,
            "atomic_dipoles": atomic_dipoles,
        }
        return output<|MERGE_RESOLUTION|>--- conflicted
+++ resolved
@@ -54,11 +54,7 @@
         atomic_energies: np.ndarray,
         avg_num_neighbors: float,
         atomic_numbers: List[int],
-<<<<<<< HEAD
-        correlations: List[int],
-=======
         correlation: Union[int, List[int]],
->>>>>>> 88d49f9e
         gate: Optional[Callable],
         radial_MLP: Optional[List[int]] = None,
         radial_type: Optional[str] = "bessel",
@@ -73,15 +69,12 @@
         self.register_buffer(
             "num_interactions", torch.tensor(num_interactions, dtype=torch.int64)
         )
-<<<<<<< HEAD
 
         # Radial embedding, interactions and readouts
         self.radial_embeddings = torch.nn.ModuleList()
 
-=======
         if isinstance(correlation, int):
             correlation = [correlation] * num_interactions
->>>>>>> 88d49f9e
         # Embedding
         node_attr_irreps = o3.Irreps([(num_elements, (0, 1))])
         node_feats_irreps = o3.Irreps([(hidden_irreps.count(o3.Irrep(0, 1)), (0, 1))])
@@ -129,11 +122,7 @@
         prod = EquivariantProductBasisBlock(
             node_feats_irreps=node_feats_irreps_out,
             target_irreps=hidden_irreps,
-<<<<<<< HEAD
-            correlation=correlations[0],
-=======
             correlation=correlation[0],
->>>>>>> 88d49f9e
             num_elements=num_elements,
             use_sc=use_sc_first,
         )
@@ -172,11 +161,7 @@
             prod = EquivariantProductBasisBlock(
                 node_feats_irreps=interaction_irreps,
                 target_irreps=hidden_irreps_out,
-<<<<<<< HEAD
-                correlation=correlations[i + 1],
-=======
                 correlation=correlation[i + 1],
->>>>>>> 88d49f9e
                 num_elements=num_elements,
                 use_sc=True,
             )
